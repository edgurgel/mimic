defmodule Mimic.DSLTest do
  use ExUnit.Case, async: false
  use Mimic.DSL

<<<<<<< HEAD
  setup :set_mimic_private
=======
  @stub 10
>>>>>>> 7f2cc11d

  test "basic example" do
    stub(Calculator.add(_x, _y), do: @stub)
    expect Calculator.add(x, y), do: x + y
    expect Calculator.mult(x, y), do: x * y

    assert Calculator.add(2, 3) == 5
    assert Calculator.mult(2, 3) == 6

    assert Calculator.add(2, 3) == @stub
  end

  test "guards on stub" do
    stub Calculator.add(x, y) when rem(x, 2) == 0 and y == 2 do
      x + y
    end

    assert Calculator.add(2, 2) == 4

    assert_raise FunctionClauseError, fn ->
      Calculator.add(3, 1)
    end
  end

  test "guards on expect" do
    expect Calculator.add(x, y) when rem(x, 2) == 0 and y == 2 do
      x + y
    end

    assert_raise FunctionClauseError, fn ->
      Calculator.add(3, 1)
    end
  end

  test "expect supports optional num_calls" do
    n = 2

    expect Calculator.add(x, y), num_calls: n do
      x + y
    end

    assert Calculator.add(1, 3) == 4
    assert Calculator.add(1, 4) == 5
  end

  test "expect supports optional num_calls with guard clause" do
    expect Calculator.add(x, y) when x == 1, num_calls: 2 do
      x + y
    end

    assert Calculator.add(1, 3) == 4

    assert_raise FunctionClauseError, fn ->
      Calculator.add(2, 4) == 6
    end
  end
end<|MERGE_RESOLUTION|>--- conflicted
+++ resolved
@@ -2,11 +2,9 @@
   use ExUnit.Case, async: false
   use Mimic.DSL
 
-<<<<<<< HEAD
   setup :set_mimic_private
-=======
+
   @stub 10
->>>>>>> 7f2cc11d
 
   test "basic example" do
     stub(Calculator.add(_x, _y), do: @stub)
